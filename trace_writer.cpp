--- conflicted
+++ resolved
@@ -299,76 +299,4 @@
 }
 
 
-<<<<<<< HEAD
-void
-LocalWriter::open(void) {
-
-    static unsigned dwCounter = 0;
-
-    const char *szExtension = "trace";
-    char szFileName[PATH_MAX];
-    const char *lpFileName;
-
-    lpFileName = getenv("TRACE_FILE");
-    if (lpFileName) {
-        strncpy(szFileName, lpFileName, PATH_MAX);
-    }
-    else {
-        char szProcessName[PATH_MAX];
-        char szCurrentDir[PATH_MAX];
-        OS::GetProcessName(szProcessName, PATH_MAX);
-        OS::GetCurrentDir(szCurrentDir, PATH_MAX);
-
-        for (;;) {
-            FILE *file;
-
-            if (dwCounter)
-                snprintf(szFileName, PATH_MAX, "%s%c%s.%u.%s", szCurrentDir, PATH_SEP, szProcessName, dwCounter, szExtension);
-            else
-                snprintf(szFileName, PATH_MAX, "%s%c%s.%s", szCurrentDir, PATH_SEP, szProcessName, szExtension);
-
-            file = fopen(szFileName, "rb");
-            if (file == NULL)
-                break;
-
-            fclose(file);
-
-            ++dwCounter;
-        }
-    }
-
-    OS::DebugMessage("apitrace: tracing to %s\n", szFileName);
-
-    Writer::open(szFileName);
-}
-
-unsigned LocalWriter::beginEnter(const FunctionSig *sig) {
-    OS::AcquireMutex();
-
-    if (!m_file->isOpened()) {
-        open();
-    }
-
-    return Writer::beginEnter(sig);
-}
-
-void LocalWriter::endEnter(void) {
-    Writer::endEnter();
-    OS::ReleaseMutex();
-}
-
-void LocalWriter::beginLeave(unsigned call) {
-    OS::AcquireMutex();
-    Writer::beginLeave(call);
-}
-
-void LocalWriter::endLeave(void) {
-    Writer::endLeave();
-    m_file->flush();
-    OS::ReleaseMutex();
-}
-
-
-=======
->>>>>>> 73412177
 } /* namespace Trace */
